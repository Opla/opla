--- conflicted
+++ resolved
@@ -90,13 +90,8 @@
     "globals": "^15.13.0",
     "postcss": "^8",
     "prettier": "^3.2.5",
-<<<<<<< HEAD
-    "prettier-plugin-tailwindcss": "^0.6.10",
+    "prettier-plugin-tailwindcss": "^0.6.11",
     "tailwindcss": "^4.0.3",
-=======
-    "prettier-plugin-tailwindcss": "^0.6.11",
-    "tailwindcss": "^4.0.0",
->>>>>>> 8effb70c
     "typescript": "^5",
     "typescript-eslint": "8.21.0"
   }
