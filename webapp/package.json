--- conflicted
+++ resolved
@@ -37,13 +37,8 @@
     "cmdk": "^1.0.0",
     "framer-motion": "^11.1.8",
     "hast": "^1.0.0",
-<<<<<<< HEAD
     "i18next": "^23.11.4",
-    "i18next-browser-languagedetector": "^7.2.1",
-=======
-    "i18next": "^23.11.0",
     "i18next-browser-languagedetector": "^8.0.0",
->>>>>>> 733003de
     "lucide-react": "^0.378.0",
     "mermaid": "^10.8.0",
     "next": "14.2.3",
